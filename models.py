# Description: This file contains the database models for the application.

# import
from datetime import datetime, timedelta, timezone
import uuid
from flask_sqlalchemy import SQLAlchemy


LEVELS = [
    (1, "Newcomer", 0),
    (2, "Conversationalist", 50),
    (3, "Connector", 150),
    (4, "Luminary", 300),
    (5, "Oracle", 500),
]

# create the database object
db = SQLAlchemy()


# User database model
class User(db.Model):
    id = db.Column(db.Integer, primary_key=True)
    username = db.Column(db.String(20), unique=True, nullable=False)
    password = db.Column(db.String(200), nullable=False)
    xp = db.Column(db.Integer, nullable=False, default=0)
    level = db.Column(db.Integer, nullable=False, default=1)
    badge = db.Column(db.String(50), nullable=False, default="Newcomer")
    last_arrival_at = db.Column(db.DateTime, default=datetime.now(timezone.utc), nullable=False)
    pin_hash = db.Column(db.String(200), nullable=True)
    is_admin = db.Column(db.Boolean, nullable=False, default=False)
    is_blocked = db.Column(db.Boolean, nullable=False, default=False)
    profile_features_enabled = db.Column(db.Boolean, nullable=False, default=False)
    allow_file_uploads = db.Column(db.Boolean, nullable=False, default=False)
    marketplace_enabled = db.Column(db.Boolean, nullable=False, default=False)
    created_at = db.Column(db.DateTime, default=datetime.now(timezone.utc), nullable=False)
    muted_until = db.Column(db.DateTime, nullable=True)
    banned_until = db.Column(db.DateTime, nullable=True)
    warning_count = db.Column(db.Integer, nullable=False, default=0)

    @property
    def has_pin(self) -> bool:
        """Return whether the user configured a security PIN."""

        return bool(self.pin_hash)

    @property
    def is_moderator(self) -> bool:
        return bool(getattr(self, "moderator_assignment", None))


# Message database model
class Message(db.Model):
    id = db.Column(db.Integer, primary_key=True)
    user_id = db.Column(db.Integer, db.ForeignKey('user.id'), nullable=False)
    recipient_id = db.Column(db.Integer, db.ForeignKey('user.id'), nullable=False)
    text = db.Column(db.String(500), nullable=False, default="")
    ciphertext = db.Column(db.Text, nullable=True)
    nonce = db.Column(db.String(48), nullable=True)
    is_encrypted = db.Column(db.Boolean, nullable=False, default=False)
    timestamp = db.Column(db.DateTime, default=datetime.now(timezone.utc), nullable=False)

    sender = db.relationship('User', foreign_keys=[user_id], backref='sent_messages')
    recipient = db.relationship('User', foreign_keys=[recipient_id], backref='received_messages')
    attachments = db.relationship(
        'MessageAttachment', cascade='all, delete-orphan', backref='message'
    )


class Group(db.Model):
    id = db.Column(db.Integer, primary_key=True)
    code = db.Column(db.String(12), unique=True, nullable=False)
    name = db.Column(db.String(100), nullable=False)
    owner_id = db.Column(db.Integer, db.ForeignKey('user.id'), nullable=False)
    hidden = db.Column(db.Boolean, default=True, nullable=False)
    expire_at = db.Column(db.DateTime, nullable=True)
    created_at = db.Column(db.DateTime, default=datetime.now(timezone.utc), nullable=False)

    owner = db.relationship('User', backref='owned_groups')
    memberships = db.relationship('GroupMembership', cascade='all, delete-orphan', backref='group')
    messages = db.relationship('GroupMessage', cascade='all, delete-orphan', backref='group')


class GroupMembership(db.Model):
    id = db.Column(db.Integer, primary_key=True)
    group_id = db.Column(db.Integer, db.ForeignKey('group.id'), nullable=False)
    user_id = db.Column(db.Integer, db.ForeignKey('user.id'), nullable=False)
    alias = db.Column(db.String(30), nullable=False)
    joined_at = db.Column(db.DateTime, default=datetime.now(timezone.utc), nullable=False)

    user = db.relationship('User', backref='group_memberships')


class GroupMessage(db.Model):
    id = db.Column(db.Integer, primary_key=True)
    group_id = db.Column(db.Integer, db.ForeignKey('group.id'), nullable=False)
    membership_id = db.Column(db.Integer, db.ForeignKey('group_membership.id'), nullable=False)
    alias = db.Column(db.String(30), nullable=False)
    text = db.Column(db.String(500), nullable=False, default="")
    ciphertext = db.Column(db.Text, nullable=True)
    nonce = db.Column(db.String(48), nullable=True)
    is_encrypted = db.Column(db.Boolean, nullable=False, default=False)
    timestamp = db.Column(db.DateTime, default=datetime.now(timezone.utc), nullable=False)

    membership = db.relationship('GroupMembership', backref='messages')
    attachments = db.relationship(
        'GroupMessageAttachment', cascade='all, delete-orphan', backref='group_message'
    )


class BannedIP(db.Model):
    id = db.Column(db.Integer, primary_key=True)
    ip_address = db.Column(db.String(100), unique=True, nullable=False)
    reason = db.Column(db.String(200), nullable=True)
    created_at = db.Column(db.DateTime, default=datetime.now(timezone.utc), nullable=False)


class BannedCountry(db.Model):
    id = db.Column(db.Integer, primary_key=True)
    country_code = db.Column(db.String(5), unique=True, nullable=False)
    reason = db.Column(db.String(200), nullable=True)
    created_at = db.Column(db.DateTime, default=datetime.now(timezone.utc), nullable=False)


class BlockedWord(db.Model):
    id = db.Column(db.Integer, primary_key=True)
    word = db.Column(db.String(100), unique=True, nullable=False)
    created_at = db.Column(db.DateTime, default=datetime.now(timezone.utc), nullable=False)


class CommunicationHub(db.Model):
    id = db.Column(db.Integer, primary_key=True)
    name = db.Column(db.String(100), unique=True, nullable=False)
    description = db.Column(db.String(255), nullable=True)
    is_enabled = db.Column(db.Boolean, default=True, nullable=False)
    created_at = db.Column(db.DateTime, default=datetime.now(timezone.utc), nullable=False)


class ModeratorAssignment(db.Model):
    id = db.Column(db.Integer, primary_key=True)
    user_id = db.Column(db.Integer, db.ForeignKey('user.id'), unique=True, nullable=False)
    assigned_at = db.Column(db.DateTime, default=datetime.now(timezone.utc), nullable=False)

    user = db.relationship('User', backref=db.backref('moderator_assignment', uselist=False))


class MessageAttachment(db.Model):
    """Attachment associated with a direct message."""

    id = db.Column(db.Integer, primary_key=True)
    message_id = db.Column(db.Integer, db.ForeignKey('message.id'), nullable=False)
    media_type = db.Column(db.String(30), nullable=False)
    storage_path = db.Column(db.String(500), nullable=False)
    duration_seconds = db.Column(db.Float, nullable=True)
    mime_type = db.Column(db.String(100), nullable=True)
    created_at = db.Column(db.DateTime, default=datetime.now(timezone.utc), nullable=False)


class GroupMessageAttachment(db.Model):
    """Attachment associated with a group message."""

    id = db.Column(db.Integer, primary_key=True)
    group_message_id = db.Column(
        db.Integer, db.ForeignKey('group_message.id'), nullable=False
    )
    media_type = db.Column(db.String(30), nullable=False)
    storage_path = db.Column(db.String(500), nullable=False)
    duration_seconds = db.Column(db.Float, nullable=True)
    mime_type = db.Column(db.String(100), nullable=True)
    created_at = db.Column(db.DateTime, default=datetime.now(timezone.utc), nullable=False)


class MediaUploadToken(db.Model):
    """Temporary upload record awaiting attachment assignment."""

    id = db.Column(db.Integer, primary_key=True)
    token = db.Column(db.String(64), unique=True, nullable=False, default=lambda: uuid.uuid4().hex)
    user_id = db.Column(db.Integer, db.ForeignKey('user.id'), nullable=False)
    storage_path = db.Column(db.String(500), nullable=False)
    media_type = db.Column(db.String(30), nullable=False)
    mime_type = db.Column(db.String(100), nullable=True)
    duration_seconds = db.Column(db.Float, nullable=True)
    created_at = db.Column(db.DateTime, default=datetime.now(timezone.utc), nullable=False)
    consumed_at = db.Column(db.DateTime, nullable=True)

    user = db.relationship('User', backref='pending_uploads')

    @property
    def is_consumed(self) -> bool:
        return self.consumed_at is not None

    @property
    def is_expired(self) -> bool:
        expiration = self.created_at + timedelta(hours=1)
        return datetime.now(timezone.utc) > expiration

    def mark_consumed(self) -> None:
        self.consumed_at = datetime.now(timezone.utc)


class TranslatedTranscript(db.Model):
    """Persisted translated captions for call replays."""

    id = db.Column(db.Integer, primary_key=True)
    call_id = db.Column(db.String(64), nullable=False, index=True)
    speaker_user_id = db.Column(db.Integer, db.ForeignKey("user.id"), nullable=True)
    original_language = db.Column(db.String(10), nullable=True)
    target_language = db.Column(db.String(10), nullable=False)
    transcript_text = db.Column(db.Text, nullable=False)
    translated_text = db.Column(db.Text, nullable=False)
    created_at = db.Column(db.DateTime, default=datetime.now(timezone.utc), nullable=False)

<<<<<<< HEAD

class UserProfile(db.Model):
    """Extended profile information that can be toggled by moderators."""

    id = db.Column(db.Integer, primary_key=True)
    user_id = db.Column(db.Integer, db.ForeignKey("user.id"), unique=True, nullable=False)
    display_name = db.Column(db.String(80), nullable=True)
    bio = db.Column(db.Text, nullable=True)
    favorite_languages = db.Column(db.String(120), nullable=True)
    social_links = db.Column(db.Text, nullable=True)
    theme_color = db.Column(db.String(20), nullable=True)
    avatar_path = db.Column(db.String(300), nullable=True)
    created_at = db.Column(db.DateTime, default=datetime.now(timezone.utc), nullable=False)
    updated_at = db.Column(db.DateTime, default=datetime.now(timezone.utc), nullable=False)

    user = db.relationship("User", backref=db.backref("profile", uselist=False))


class DisciplinaryAction(db.Model):
    """Administrative warnings, mutes, and bans with durations."""

    id = db.Column(db.Integer, primary_key=True)
    user_id = db.Column(db.Integer, db.ForeignKey("user.id"), nullable=False)
    issued_by = db.Column(db.Integer, db.ForeignKey("user.id"), nullable=False)
    action_type = db.Column(db.String(20), nullable=False)
    reason = db.Column(db.String(255), nullable=True)
    duration_hours = db.Column(db.Integer, nullable=True)
    expires_at = db.Column(db.DateTime, nullable=True)
    created_at = db.Column(db.DateTime, default=datetime.now(timezone.utc), nullable=False)

    user = db.relationship("User", foreign_keys=[user_id], backref="disciplinary_actions")
    moderator = db.relationship("User", foreign_keys=[issued_by])


class MarketplaceListing(db.Model):
    """Product listing within the escrow marketplace."""

    id = db.Column(db.Integer, primary_key=True)
    seller_id = db.Column(db.Integer, db.ForeignKey("user.id"), nullable=False)
    title = db.Column(db.String(120), nullable=False)
    description = db.Column(db.Text, nullable=False)
    price_cents = db.Column(db.Integer, nullable=False)
    currency = db.Column(db.String(10), nullable=False, default="USD")
    expires_at = db.Column(db.DateTime, nullable=True)
    view_count = db.Column(db.Integer, nullable=False, default=0)
    created_at = db.Column(db.DateTime, default=datetime.now(timezone.utc), nullable=False)
    updated_at = db.Column(db.DateTime, default=datetime.now(timezone.utc), nullable=False)
    is_active = db.Column(db.Boolean, nullable=False, default=True)

    seller = db.relationship("User", backref="marketplace_listings")


class EscrowTransaction(db.Model):
    """Escrow workflow for marketplace purchases."""

    id = db.Column(db.Integer, primary_key=True)
    listing_id = db.Column(db.Integer, db.ForeignKey("marketplace_listing.id"), nullable=False)
    buyer_id = db.Column(db.Integer, db.ForeignKey("user.id"), nullable=False)
    amount_cents = db.Column(db.Integer, nullable=False)
    status = db.Column(db.String(30), nullable=False, default="held")
    created_at = db.Column(db.DateTime, default=datetime.now(timezone.utc), nullable=False)
    released_at = db.Column(db.DateTime, nullable=True)
    payment_method = db.Column(db.String(30), nullable=True)

    listing = db.relationship("MarketplaceListing", backref="escrows")
    buyer = db.relationship("User", foreign_keys=[buyer_id])


class MarketplaceRequest(db.Model):
    """Buyer requests for specific products or services."""

    id = db.Column(db.Integer, primary_key=True)
    requester_id = db.Column(db.Integer, db.ForeignKey("user.id"), nullable=False)
    title = db.Column(db.String(120), nullable=False)
    description = db.Column(db.Text, nullable=False)
    budget_cents = db.Column(db.Integer, nullable=True)
    created_at = db.Column(db.DateTime, default=datetime.now(timezone.utc), nullable=False)
    expires_at = db.Column(db.DateTime, nullable=True)

    requester = db.relationship("User", backref="purchase_requests")

    speaker = db.relationship("User", backref="translated_transcripts")
=======
    speaker = db.relationship("User", backref="translated_transcripts")


class CallSession(db.Model):
    id = db.Column(db.Integer, primary_key=True)
    room_id = db.Column(db.String(64), nullable=False, unique=True)
    caller_id = db.Column(db.Integer, db.ForeignKey('user.id'), nullable=True)
    callee_id = db.Column(db.Integer, db.ForeignKey('user.id'), nullable=True)
    status = db.Column(db.String(20), nullable=False, default='initiated')
    started_at = db.Column(db.DateTime, nullable=True)
    accepted_at = db.Column(db.DateTime, nullable=True)
    ended_at = db.Column(db.DateTime, nullable=True)
    ended_by_id = db.Column(db.Integer, db.ForeignKey('user.id'), nullable=True)
    terminated_by_moderator = db.Column(db.Boolean, nullable=False, default=False)
    notes = db.Column(db.Text, nullable=True)

    caller = db.relationship('User', foreign_keys=[caller_id], backref='initiated_calls')
    callee = db.relationship('User', foreign_keys=[callee_id], backref='received_calls')
    ended_by = db.relationship('User', foreign_keys=[ended_by_id], backref='ended_calls')
>>>>>>> 7930bf74
<|MERGE_RESOLUTION|>--- conflicted
+++ resolved
@@ -210,7 +210,6 @@
     translated_text = db.Column(db.Text, nullable=False)
     created_at = db.Column(db.DateTime, default=datetime.now(timezone.utc), nullable=False)
 
-<<<<<<< HEAD
 
 class UserProfile(db.Model):
     """Extended profile information that can be toggled by moderators."""
@@ -292,8 +291,6 @@
 
     requester = db.relationship("User", backref="purchase_requests")
 
-    speaker = db.relationship("User", backref="translated_transcripts")
-=======
     speaker = db.relationship("User", backref="translated_transcripts")
 
 
@@ -312,5 +309,4 @@
 
     caller = db.relationship('User', foreign_keys=[caller_id], backref='initiated_calls')
     callee = db.relationship('User', foreign_keys=[callee_id], backref='received_calls')
-    ended_by = db.relationship('User', foreign_keys=[ended_by_id], backref='ended_calls')
->>>>>>> 7930bf74
+    ended_by = db.relationship('User', foreign_keys=[ended_by_id], backref='ended_calls')