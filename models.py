--- conflicted
+++ resolved
@@ -127,24 +127,6 @@
     user = db.relationship('User', backref=db.backref('moderator_assignment', uselist=False))
 
 
-<<<<<<< HEAD
-class CallSession(db.Model):
-    id = db.Column(db.Integer, primary_key=True)
-    room_id = db.Column(db.String(64), unique=True, nullable=False)
-    caller_id = db.Column(db.Integer, db.ForeignKey('user.id'), nullable=False)
-    callee_id = db.Column(db.Integer, db.ForeignKey('user.id'), nullable=False)
-    status = db.Column(db.String(20), nullable=False, default="ringing")
-    started_at = db.Column(db.DateTime, default=datetime.now(timezone.utc), nullable=False)
-    accepted_at = db.Column(db.DateTime, nullable=True)
-    ended_at = db.Column(db.DateTime, nullable=True)
-    ended_by_id = db.Column(db.Integer, db.ForeignKey('user.id'), nullable=True)
-    terminated_by_moderator = db.Column(db.Boolean, nullable=False, default=False)
-    notes = db.Column(db.String(255), nullable=True)
-
-    caller = db.relationship('User', foreign_keys=[caller_id], backref='outgoing_calls')
-    callee = db.relationship('User', foreign_keys=[callee_id], backref='incoming_calls')
-    ended_by = db.relationship('User', foreign_keys=[ended_by_id])
-=======
 class MessageAttachment(db.Model):
     """Attachment associated with a direct message."""
 
@@ -211,5 +193,4 @@
     translated_text = db.Column(db.Text, nullable=False)
     created_at = db.Column(db.DateTime, default=datetime.now(timezone.utc), nullable=False)
 
-    speaker = db.relationship("User", backref="translated_transcripts")
->>>>>>> e2f6d545
+    speaker = db.relationship("User", backref="translated_transcripts")