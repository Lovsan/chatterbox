--- conflicted
+++ resolved
@@ -1,6 +1,5 @@
 // This script handles the WebSocket communication between the client and the server
 
-<<<<<<< HEAD
 document.addEventListener("DOMContentLoaded", () => {
     const chatApp = document.getElementById("chat-app");
     if (!chatApp || !window.chatTabs) {
@@ -27,7 +26,6 @@
             username: form.dataset.username,
             recipient: form.dataset.recipient,
             message
-=======
 document.addEventListener("DOMContentLoaded", function() {
     const socket = io();
     const messageForm = document.getElementById("message-form");
@@ -242,10 +240,8 @@
     if (translationSourceLanguage) {
         translationSourceLanguage.addEventListener("change", function() {
             updateTranslationPreferences();
->>>>>>> 00d29294
-        });
-
-<<<<<<< HEAD
+        });
+
         input.value = "";
     });
 
@@ -253,7 +249,6 @@
         const chatTabs = window.chatTabs;
         if (!chatTabs) {
             return;
-=======
     socket.on("receive_message", function(data) {
         if (!messageForm || messageForm.dataset.chatType !== "direct") {
             return;
@@ -316,7 +311,6 @@
             errorLine.textContent = payload.message;
             captionsContainer.appendChild(errorLine);
             captionsContainer.scrollTop = captionsContainer.scrollHeight;
->>>>>>> 00d29294
         }
 
         const isSender = data.username === currentUsername;
