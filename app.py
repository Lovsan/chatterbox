"""Main Flask application for Chatterbox."""

import mimetypes
import os
import secrets
import string
import uuid
from datetime import datetime, timedelta, timezone
from pathlib import Path

from flask import (
    Flask,
    abort,
    flash,
    jsonify,
    redirect,
    render_template,
    request,
    session,
    url_for,
)
from flask_session import Session
from flask_socketio import SocketIO
from sqlalchemy import func, inspect, text
from sqlalchemy.exc import OperationalError
from werkzeug.security import check_password_hash, generate_password_hash

from event_handlers import register_event_handlers
from helpers import admin_required, login_required, logout_required
from flask import send_from_directory

from models import (
    db,
    BannedCountry,
    BannedIP,
    BlockedWord,
    CommunicationHub,
    Group,
    GroupMembership,
    GroupMessage,
    GroupMessageAttachment,
    MediaUploadToken,
    Message,
    MessageAttachment,
    ModeratorAssignment,
    TranslatedTranscript,
    User,
)


app = Flask(__name__)

# reload templates
app.config["TEMPLATES_AUTO_RELOAD"] = True

# configure uploads
uploads_path = Path(app.instance_path) / "uploads"
uploads_path.mkdir(parents=True, exist_ok=True)
app.config["UPLOAD_FOLDER"] = str(uploads_path)
app.config.setdefault("MAX_UPLOAD_SIZE", 25 * 1024 * 1024)  # 25 MB default

# configure database
app.config["SQLALCHEMY_DATABASE_URI"] = "sqlite:///chatterbox.db"
app.config["SQLALCHEMY_TRACK_MODIFICATIONS"] = False
db.init_app(app)

# configure session
app.config["SESSION_PERMANENT"] = False
app.config["SESSION_TYPE"] = "filesystem"
Session(app)

# initialize SocketIO
socketio = SocketIO(app)
register_event_handlers(socketio, app)


def generate_group_code(length: int = 8) -> str:
    """Generate a unique invite code for a hidden group."""
    alphabet = string.ascii_uppercase + string.digits
    while True:
        code = "".join(secrets.choice(alphabet) for _ in range(length))
        if not Group.query.filter_by(code=code).first():
            return code


def purge_expired_groups() -> None:
    """Remove expired hidden groups and their related data."""
    now = datetime.now(timezone.utc)
    expired_groups = Group.query.filter(
        Group.expire_at.isnot(None), Group.expire_at < now
    ).all()
    if not expired_groups:
        return
    for group in expired_groups:
        db.session.delete(group)
    db.session.commit()


def get_membership(user_id: int, group_id: int):
    """Return membership for a user in a group."""
    return GroupMembership.query.filter_by(
        user_id=user_id, group_id=group_id
    ).first()


def get_client_ip() -> str:
    """Return the originating IP for the current request."""

    forwarded_for = request.headers.get("X-Forwarded-For")
    if forwarded_for:
        return forwarded_for.split(",")[0].strip()
    return request.remote_addr or "unknown"


def get_client_country() -> str:
    """Return the two-letter country code from headers when available."""

    country_code = request.headers.get("X-Country-Code", "")
    return country_code.strip().upper()


LOCK_TIMEOUT_MINUTES = 6


@app.route("/uploads/<path:filename>")
def serve_upload(filename: str):
    """Serve media uploads from the instance storage directory."""

    uploads_dir = Path(app.config["UPLOAD_FOLDER"])
    return send_from_directory(uploads_dir, filename)


@app.route("/api/uploads", methods=["POST"])
def create_upload():
    """Accept an uploaded media blob and issue a token for later attachment."""

    if not session.get("user_id"):
        return jsonify({"error": "Authentication required."}), 401

    if request.content_length and request.content_length > app.config["MAX_UPLOAD_SIZE"]:
        return jsonify({"error": "Upload exceeds size limit."}), 413

    uploaded_file = request.files.get("file")
    if not uploaded_file or uploaded_file.filename is None:
        return jsonify({"error": "No media file provided."}), 400

    provided_mime = request.form.get("mime_type") or uploaded_file.mimetype
    if not provided_mime:
        provided_mime = mimetypes.guess_type(uploaded_file.filename)[0]

    media_category = categorize_mime_type(provided_mime or "")
    if not media_category:
        return jsonify({"error": "Unsupported media type."}), 400

    duration_seconds = None
    if request.form.get("duration"):
        try:
            duration_seconds = float(request.form["duration"])
        except (TypeError, ValueError):
            duration_seconds = None

    extension = Path(uploaded_file.filename or "").suffix
    if not extension:
        extension = mimetypes.guess_extension(provided_mime or "") or ""
    if extension and not extension.startswith("."):
        extension = f".{extension}"

    filename = f"{uuid.uuid4().hex}{extension or ''}"
    file_path = Path(app.config["UPLOAD_FOLDER"]) / filename

    try:
        uploaded_file.save(file_path)
    except OSError:
        return jsonify({"error": "Unable to save uploaded file."}), 500

    upload_token = MediaUploadToken(
        user_id=session["user_id"],
        storage_path=filename,
        media_type=media_category,
        mime_type=provided_mime,
        duration_seconds=duration_seconds,
    )
    db.session.add(upload_token)
    db.session.flush()
    token_value = upload_token.token
    db.session.commit()

    return (
        jsonify(
            {
                "token": token_value,
                "media_type": upload_token.media_type,
                "mime_type": upload_token.mime_type,
                "url": url_for("serve_upload", filename=filename),
                "duration_seconds": upload_token.duration_seconds,
            }
        ),
        201,
    )


def ensure_schema() -> None:
    """Ensure upgraded installations have the required database schema."""

    with app.app_context():
        inspector = inspect(db.engine)
        existing_tables = set(inspector.get_table_names())

        if "user" not in existing_tables:
            db.create_all()
            return

        user_columns = {column["name"] for column in inspector.get_columns("user")}
        alter_statements = []

        if "xp" not in user_columns:
            alter_statements.append(
                "ALTER TABLE user ADD COLUMN xp INTEGER NOT NULL DEFAULT 0"
            )
        if "level" not in user_columns:
            alter_statements.append(
                "ALTER TABLE user ADD COLUMN level INTEGER NOT NULL DEFAULT 1"
            )
        if "badge" not in user_columns:
            alter_statements.append(
                "ALTER TABLE user ADD COLUMN badge VARCHAR(50) NOT NULL DEFAULT 'Newcomer'"
            )
        if "last_arrival_at" not in user_columns:
            alter_statements.append(
                "ALTER TABLE user ADD COLUMN last_arrival_at DATETIME NOT NULL DEFAULT CURRENT_TIMESTAMP"
            )
        if "pin_hash" not in user_columns:
            alter_statements.append(
                "ALTER TABLE user ADD COLUMN pin_hash VARCHAR(200)"
            )
        if "is_admin" not in user_columns:
            alter_statements.append(
                "ALTER TABLE user ADD COLUMN is_admin BOOLEAN NOT NULL DEFAULT 0"
            )

        for statement in alter_statements:
            db.session.execute(text(statement))

        if alter_statements:
            db.session.commit()

        updates_performed = False
        if "message" in existing_tables:
            db.session.execute(text("UPDATE message SET text='' WHERE text IS NULL"))
            updates_performed = True
        if "group_message" in existing_tables:
            db.session.execute(
                text("UPDATE group_message SET text='' WHERE text IS NULL")
            )
            updates_performed = True
        if updates_performed:
            db.session.commit()

        # Ensure any newly introduced tables are created.
        db.create_all()


ensure_schema()


ALLOWED_MEDIA_TYPES = {
    "image": {
        "image/jpeg",
        "image/png",
        "image/gif",
        "image/webp",
    },
    "audio": {
        "audio/mpeg",
        "audio/ogg",
        "audio/webm",
        "audio/wav",
    },
    "video": {
        "video/webm",
        "video/mp4",
        "video/ogg",
    },
}


def categorize_mime_type(mime_type: str) -> str | None:
    """Return the media category for a MIME type."""

    if not mime_type:
        return None
    normalized = mime_type.lower()
    for category, allowed_set in ALLOWED_MEDIA_TYPES.items():
        if normalized in allowed_set or normalized.startswith(f"{category}/"):
            return category
    return None


@app.before_request
def enforce_bans():
    """Prevent banned IP addresses or countries from accessing the site."""

    if request.endpoint and request.endpoint.startswith("static"):
        return

    ip_address = get_client_ip()
    country_code = get_client_country()

    try:
        ip_ban = (
            BannedIP.query.filter(
                func.lower(BannedIP.ip_address) == ip_address.lower()
            ).first()
            if ip_address
            else None
        )
        country_ban = (
            BannedCountry.query.filter(
                func.upper(BannedCountry.country_code) == country_code
            ).first()
            if country_code
            else None
        )
    except OperationalError:
        db.create_all()
        ip_ban = (
            BannedIP.query.filter(
                func.lower(BannedIP.ip_address) == ip_address.lower()
            ).first()
            if ip_address
            else None
        )
        country_ban = (
            BannedCountry.query.filter(
                func.upper(BannedCountry.country_code) == country_code
            ).first()
            if country_code
            else None
        )

    if ip_ban:
        session.clear()
        return render_template(
            "access_denied.html",
            title="Access blocked",
            reason="Your IP address has been banned by an administrator.",
        ), 403

    if country_ban:
        session.clear()
        return render_template(
            "access_denied.html",
            title="Access blocked",
            reason="Connections from your country have been blocked by an administrator.",
        ), 403


@app.context_processor
def inject_profile():
    """Expose the logged-in user's profile to templates."""
    user_id = session.get("user_id")
    if not user_id:
        return {}
    user = User.query.get(user_id)
    if not user:
        return {}
    session["is_admin"] = user.is_admin
    return {"current_user_profile": user}


@app.context_processor
def inject_lock_settings():
    """Expose security lock settings globally."""

    return {"lock_timeout_minutes": LOCK_TIMEOUT_MINUTES}


@app.route("/")
def home():
    """Home page."""

    return render_template("home.html")


@app.route("/author")
def author():
    """Author page."""

    return render_template("author.html")


@app.route("/login", methods=["GET", "POST"])
@logout_required
def login():
    """Handle user login. Logout required."""

    if request.method == "POST":
        username = request.form.get("username")
        password = request.form.get("password")

        if not username or not password:
            flash("Username and password are required!")
            return redirect(url_for("login"))

        user = User.query.filter_by(username=username).first()
        if not user or not check_password_hash(user.password, password):
            flash("Invalid username or password!")
            return redirect(url_for("login"))

        ip_address = get_client_ip()
        country_code = get_client_country()
        if ip_address and BannedIP.query.filter(
            func.lower(BannedIP.ip_address) == ip_address.lower()
        ).first():
            flash("This IP address is banned. Contact support if you believe this is an error.")
            return redirect(url_for("login"))
        if country_code and BannedCountry.query.filter(
            func.upper(BannedCountry.country_code) == country_code
        ).first():
            flash("Connections from your region are currently blocked.")
            return redirect(url_for("login"))

        session["user_id"] = user.id
        session["username"] = user.username
        session["is_admin"] = user.is_admin
        user.last_arrival_at = datetime.now(timezone.utc)
        db.session.commit()
        flash("Logged in successfully!")
        return redirect(url_for("chat"))

    return render_template("login.html")


@app.route("/logout")
def logout():
    """Handle user logout."""

    session.clear()
    flash("Logged out successfully!")
    return redirect(url_for("home"))


@app.route("/security/update-pin", methods=["POST"])
@login_required
def update_pin():
    """Allow users to set or update their security PIN."""

    new_pin = (request.form.get("pin") or "").strip()
    confirm_pin = (request.form.get("confirm-pin") or "").strip()
    current_pin = (request.form.get("current-pin") or "").strip()
    user = User.query.get(session["user_id"])

    if not new_pin.isdigit() or len(new_pin) != 4:
        flash("PIN must be a 4-digit number.")
        return redirect(request.referrer or url_for("chat"))

    if confirm_pin and new_pin != confirm_pin:
        flash("PIN confirmation does not match.")
        return redirect(request.referrer or url_for("chat"))

    if user.pin_hash:
        if not current_pin:
            flash("Enter your current PIN before updating it.")
            return redirect(request.referrer or url_for("chat"))
        if not check_password_hash(user.pin_hash, current_pin):
            flash("Current PIN is incorrect.")
            return redirect(request.referrer or url_for("chat"))

    user.pin_hash = generate_password_hash(new_pin)
    db.session.commit()
    flash("Security PIN updated successfully.")
    return redirect(request.referrer or url_for("chat"))


@app.route("/security/verify-pin", methods=["POST"])
@login_required
def verify_pin():
    """Verify the provided PIN and unlock the interface if valid."""

    payload = request.get_json(silent=True) or {}
    pin = (payload.get("pin") or "").strip()
    user = User.query.get(session["user_id"])
    if not user:
        return jsonify({"success": False, "message": "User not found."}), 404
    if not user.pin_hash:
        return jsonify({"success": True, "message": "No PIN configured."})
    if not pin:
        return jsonify({"success": False, "message": "PIN is required."}), 400
    if not check_password_hash(user.pin_hash, pin):
        return jsonify({"success": False, "message": "Incorrect PIN."}), 403
    return jsonify({"success": True})


@app.route("/register", methods=["GET", "POST"])
@logout_required
def register():
    """Handle user registration. Logout required."""

    if request.method == "POST":
        username = request.form.get("username")
        password = request.form.get("password")
        confirm_password = request.form.get("confirm-password")
        license = request.form.get("license")

        if not username or not password:
            flash("Username and password are required!")
            return redirect(url_for("register"))

        if not username.isalnum() or len(username) > 20:
            flash(
                "Username must contain only letters and digits and be at most 20 characters long!"
            )
            return redirect(url_for("register"))

        if (
            len(password) < 8
            or len(password) > 200
            or not any(char.isupper() for char in password)
            or not any(char.islower() for char in password)
            or not any(char.isdigit() for char in password)
        ):
            flash(
                "Password must be between 8 and 200 characters long and contain at least one uppercase letter, one lowercase letter, and one digit!"
            )
            return redirect(url_for("register"))

        if password != confirm_password:
            flash("Passwords do not match!")
            return redirect(url_for("register"))

        if not license:
            flash("You must agree to the license agreement!")
            return redirect(url_for("register"))

        if User.query.filter_by(username=username).first():
            flash("Username already exists!")
            return redirect(url_for("register"))

        hashed_password = generate_password_hash(password, method="pbkdf2:sha256")
        new_user = User(username=username, password=hashed_password)
        db.session.add(new_user)
        db.session.commit()

        flash("Account created successfully! Please log in.")
        return redirect(url_for("login"))

    return render_template("register.html")


@app.route("/chat")
@login_required
def chat():
<<<<<<< HEAD
    """
    Renders the chat page and handles message retrieval.
    LOGIN REQUIRED.
    GET:
        - Retrieves messages between the current user and a selected recipient.
    Note:
        - New messages are now handled by the websocket.
    Returns:
        - Renders the chat page with messages and recipient details.
    """

    recipient_id = request.args.get("recipient_id", type=int)
    recipient = User.query.get(recipient_id) if recipient_id else None

=======
    """Render the chat page with direct or group conversations."""

    purge_expired_groups()
    recipient_id = request.args.get("recipient_id", type=int)
    group_id = request.args.get("group_id", type=int)

    if recipient_id and group_id:
        flash("Select either a direct chat or a hidden group chat, not both.")
        return redirect(url_for("chat"))

    recipient = None
    messages = []
    group = None
    membership = None
    group_messages = []
    translated_captions = []
    call_identifier = None
    active_hubs = CommunicationHub.query.filter_by(is_enabled=True).order_by(CommunicationHub.name.asc()).all()

    if recipient_id:
        recipient = User.query.get(recipient_id)
        if not recipient:
            flash("Recipient not found!")
            return redirect(url_for("chat"))
        messages = (
            Message.query.filter(
                ((Message.user_id == session["user_id"]) & (Message.recipient_id == recipient_id))
                | ((Message.user_id == recipient_id) & (Message.recipient_id == session["user_id"]))
            )
            .order_by(Message.timestamp.asc())
            .all()
        )
        participants = sorted([session["user_id"], recipient_id])
        call_identifier = f"direct-{participants[0]}-{participants[1]}"
        translated_captions = (
            TranslatedTranscript.query.filter_by(call_id=call_identifier)
            .order_by(TranslatedTranscript.created_at.asc())
            .limit(200)
            .all()
        )

    if group_id:
        group = Group.query.get(group_id)
        if not group:
            flash("Hidden group not found or already removed.")
            return redirect(url_for("chat"))
        if group.expire_at and group.expire_at < datetime.now(timezone.utc):
            db.session.delete(group)
            db.session.commit()
            flash("That hidden group has expired and was removed.")
            return redirect(url_for("chat"))
        membership = get_membership(session["user_id"], group_id)
        if not membership:
            flash("You are not part of this hidden group.")
            return redirect(url_for("chat"))
        group_messages = (
            GroupMessage.query.filter_by(group_id=group_id)
            .order_by(GroupMessage.timestamp.asc())
            .all()
        )
        call_identifier = f"group-{group_id}"
        translated_captions = (
            TranslatedTranscript.query.filter_by(call_id=call_identifier)
            .order_by(TranslatedTranscript.created_at.asc())
            .limit(200)
            .all()
        )

>>>>>>> 00d29294
    return render_template(
        "chat.html",
        recipient=recipient,
<<<<<<< HEAD
        recipient_id=recipient_id
=======
        recipient_id=recipient_id,
        group=group,
        group_messages=group_messages,
        membership=membership,
        hubs=active_hubs,
        translated_captions=translated_captions,
        call_identifier=call_identifier,
>>>>>>> 00d29294
    )


@app.route("/chat/start", methods=["POST"])
@login_required
def chat_start():
    """Handle starting a chat with a new user. Login required."""

<<<<<<< HEAD
    payload = request.get_json(silent=True)
    if payload:
        username = (payload.get("username") or "").strip()
    else:
        username = (request.form.get("username") or "").strip()
=======
    username = request.form.get("username", "").strip()
>>>>>>> 00d29294

    if not username:
        message = "Recipient username is required!"
        if payload is not None:
            return jsonify({"message": message}), 400
        flash(message)
        return redirect(url_for("chat"))

    if username == session["username"]:
        message = "You cannot start a chat with yourself!"
        if payload is not None:
            return jsonify({"message": message}), 400
        flash(message)
        return redirect(url_for("chat"))

    recipient = User.query.filter_by(username=username).first()
    if not recipient:
        message = "User not found!"
        if payload is not None:
            return jsonify({"message": message}), 404
        flash(message)
        return redirect(url_for("chat"))

<<<<<<< HEAD
    if payload is not None:
        return jsonify({
            "conversation": {
                "id": recipient.id,
                "name": recipient.username,
                "display_name": recipient.username,
                "type": "direct"
            }
        }), 201

=======
>>>>>>> 00d29294
    return redirect(url_for("chat", recipient_id=recipient.id))


@app.route("/chat/user-list")
@login_required
def user_list():
    """Return the list of users the current user chatted with."""

<<<<<<< HEAD
    # Create a list of dictionaries containing user id and username
    users = [{'id': user.id, 'username': user.username} for user, _ in recent_users]

    # Return the list of users as a JSON response
    return jsonify({'users': users})
=======
    recent_users = (
        db.session.query(User, func.max(Message.timestamp).label("last_message_time"))
        .join(Message, (Message.user_id == User.id) | (Message.recipient_id == User.id))
        .filter((Message.user_id == session["user_id"]) | (Message.recipient_id == session["user_id"]))
        .filter(User.id != session["user_id"])
        .group_by(User.id)
        .order_by(func.max(Message.timestamp).desc())
        .all()
    )

    users = [{"id": user.id, "username": user.username} for user, _ in recent_users]
    return jsonify({"users": users})


@app.route("/groups/create", methods=["POST"])
@login_required
def create_group():
    """Create a new hidden group chat."""

    purge_expired_groups()
    name = request.form.get("group-name", "").strip()
    alias = request.form.get("group-alias", "").strip()
    expiry = request.form.get("group-expiry", "").strip()

    if not name:
        flash("Group name is required!")
        return redirect(url_for("chat"))

    if not alias:
        flash("Alias is required to keep the chat anonymized!")
        return redirect(url_for("chat"))

    expire_at = None
    if expiry:
        try:
            minutes = int(expiry)
            if minutes <= 0:
                raise ValueError
            expire_at = datetime.now(timezone.utc) + timedelta(minutes=minutes)
        except ValueError:
            flash("Expiry must be a positive number of minutes.")
            return redirect(url_for("chat"))

    code = generate_group_code()
    group = Group(name=name, code=code, owner_id=session["user_id"], expire_at=expire_at)
    membership = GroupMembership(group=group, user_id=session["user_id"], alias=alias)
    db.session.add(group)
    db.session.add(membership)
    db.session.commit()

    flash(f"Hidden group created. Share the invite code: {code}")
    return redirect(url_for("chat", group_id=group.id))


@app.route("/groups/join", methods=["POST"])
@login_required
def join_group():
    """Join an existing hidden group by code."""

    purge_expired_groups()
    code = request.form.get("join-code", "").strip().upper()
    alias = request.form.get("join-alias", "").strip()

    if not code or not alias:
        flash("Invite code and alias are required!")
        return redirect(url_for("chat"))

    group = Group.query.filter_by(code=code).first()
    if not group:
        flash("Hidden group not found!")
        return redirect(url_for("chat"))

    if group.expire_at and group.expire_at < datetime.now(timezone.utc):
        db.session.delete(group)
        db.session.commit()
        flash("That hidden group has expired and was removed.")
        return redirect(url_for("chat"))

    if get_membership(session["user_id"], group.id):
        flash("You are already part of this hidden group.")
        return redirect(url_for("chat", group_id=group.id))

    membership = GroupMembership(group=group, user_id=session["user_id"], alias=alias)
    db.session.add(membership)
    db.session.commit()

    flash("Joined hidden group successfully.")
    return redirect(url_for("chat", group_id=group.id))


@app.route("/groups/<int:group_id>/delete", methods=["POST"])
@login_required
def delete_group(group_id: int):
    """Delete a hidden group on request."""

    group = Group.query.get_or_404(group_id)
    if group.owner_id != session["user_id"]:
        flash("Only the creator can delete this hidden group.")
        return redirect(url_for("chat", group_id=group_id))

    db.session.delete(group)
    db.session.commit()
    flash("Hidden group deleted.")
    return redirect(url_for("chat"))


@app.route("/groups/list")
@login_required
def group_list():
    """Return the hidden groups the user belongs to."""

    purge_expired_groups()
    memberships = (
        GroupMembership.query.filter_by(user_id=session["user_id"])
        .join(Group, GroupMembership.group_id == Group.id)
        .order_by(Group.created_at.desc())
        .all()
    )

    groups = []
    for membership in memberships:
        group = membership.group
        groups.append(
            {
                "id": group.id,
                "name": group.name,
                "alias": membership.alias,
                "is_owner": group.owner_id == session["user_id"],
                "code": group.code if group.owner_id == session["user_id"] else None,
                "expires_at": group.expire_at.isoformat() if group.expire_at else None,
            }
        )

    return jsonify({"groups": groups})


@app.route("/admin/dashboard", methods=["GET", "POST"])
@login_required
@admin_required
def admin_dashboard():
    """Render the administrator control center."""

    def parse_int(value):
        try:
            return int(value)
        except (TypeError, ValueError):
            return None

    if request.method == "POST":
        action = request.form.get("action")
        try:
            if action == "ban_ip":
                ip_address = (request.form.get("ip-address") or "").strip()
                reason = (request.form.get("ip-reason") or "").strip() or None
                if ip_address:
                    exists = BannedIP.query.filter(
                        func.lower(BannedIP.ip_address) == ip_address.lower()
                    ).first()
                    if exists:
                        flash("That IP address is already banned.")
                    else:
                        db.session.add(BannedIP(ip_address=ip_address, reason=reason))
                        db.session.commit()
                        flash("IP address banned successfully.")
                else:
                    flash("Enter an IP address to ban.")
            elif action == "unban_ip":
                entry_id = parse_int(request.form.get("entry-id"))
                entry = BannedIP.query.get(entry_id)
                if entry:
                    db.session.delete(entry)
                    db.session.commit()
                    flash("IP address unbanned.")
            elif action == "ban_country":
                country_code = (request.form.get("country-code") or "").strip().upper()
                reason = (request.form.get("country-reason") or "").strip() or None
                if country_code:
                    exists = BannedCountry.query.filter(
                        func.upper(BannedCountry.country_code) == country_code
                    ).first()
                    if exists:
                        flash("That country is already blocked.")
                    else:
                        db.session.add(BannedCountry(country_code=country_code, reason=reason))
                        db.session.commit()
                        flash("Country blocked successfully.")
                else:
                    flash("Enter a valid country code (e.g. US).")
            elif action == "unban_country":
                entry_id = parse_int(request.form.get("entry-id"))
                entry = BannedCountry.query.get(entry_id)
                if entry:
                    db.session.delete(entry)
                    db.session.commit()
                    flash("Country unblocked.")
            elif action == "block_word":
                word = (request.form.get("blocked-word") or "").strip().lower()
                if word:
                    exists = BlockedWord.query.filter(func.lower(BlockedWord.word) == word).first()
                    if exists:
                        flash("That word is already blocked.")
                    else:
                        db.session.add(BlockedWord(word=word))
                        db.session.commit()
                        flash("Word blocked successfully.")
                else:
                    flash("Enter a word or phrase to block.")
            elif action == "unblock_word":
                entry_id = parse_int(request.form.get("entry-id"))
                entry = BlockedWord.query.get(entry_id)
                if entry:
                    db.session.delete(entry)
                    db.session.commit()
                    flash("Word removed from block list.")
            elif action == "create_hub":
                name = (request.form.get("hub-name") or "").strip()
                description = (request.form.get("hub-description") or "").strip() or None
                if name:
                    exists = CommunicationHub.query.filter(
                        func.lower(CommunicationHub.name) == name.lower()
                    ).first()
                    if exists:
                        flash("A hub with that name already exists.")
                    else:
                        db.session.add(CommunicationHub(name=name, description=description))
                        db.session.commit()
                        flash("Hub created successfully.")
                else:
                    flash("Provide a hub name.")
            elif action == "toggle_hub":
                hub_id = parse_int(request.form.get("hub-id"))
                hub = CommunicationHub.query.get(hub_id)
                if hub:
                    hub.is_enabled = not hub.is_enabled
                    db.session.commit()
                    flash("Hub status updated.")
            elif action == "delete_hub":
                hub_id = parse_int(request.form.get("hub-id"))
                hub = CommunicationHub.query.get(hub_id)
                if hub:
                    db.session.delete(hub)
                    db.session.commit()
                    flash("Hub removed.")
            elif action == "promote_moderator":
                user_id = parse_int(request.form.get("moderator-user-id"))
                if user_id:
                    user = User.query.get(user_id)
                    if not user:
                        flash("User not found.")
                    elif ModeratorAssignment.query.filter_by(user_id=user_id).first():
                        flash("User is already a moderator.")
                    else:
                        db.session.add(ModeratorAssignment(user_id=user_id))
                        db.session.commit()
                        flash("Moderator promoted.")
                else:
                    flash("Select a user to promote.")
            elif action == "demote_moderator":
                assignment_id = parse_int(request.form.get("entry-id"))
                assignment = ModeratorAssignment.query.get(assignment_id)
                if assignment:
                    db.session.delete(assignment)
                    db.session.commit()
                    flash("Moderator removed.")
        except Exception as error:  # pragma: no cover
            db.session.rollback()
            flash(f"Action failed: {error}")

        return redirect(url_for("admin_dashboard"))

    users = User.query.order_by(User.username.asc()).all()
    banned_ips = BannedIP.query.order_by(BannedIP.created_at.desc()).all()
    banned_countries = BannedCountry.query.order_by(BannedCountry.created_at.desc()).all()
    blocked_words = BlockedWord.query.order_by(BlockedWord.created_at.desc()).all()
    hubs = CommunicationHub.query.order_by(CommunicationHub.created_at.desc()).all()
    moderators = ModeratorAssignment.query.order_by(ModeratorAssignment.assigned_at.desc()).all()

    return render_template(
        "admin/dashboard.html",
        users=users,
        banned_ips=banned_ips,
        banned_countries=banned_countries,
        blocked_words=blocked_words,
        hubs=hubs,
        moderators=moderators,
    )
>>>>>>> 00d29294


@app.route("/chat/open-conversations")
@login_required
def open_conversations():
    """Return a list of conversations for the tab bar."""

    current_user_id = session["user_id"]

    messages = Message.query.filter(
        (Message.user_id == current_user_id) | (Message.recipient_id == current_user_id)
    ).order_by(Message.timestamp.desc()).all()

    conversations = {}
    user_cache = {}
    for message in messages:
        other_id = message.recipient_id if message.user_id == current_user_id else message.user_id
        if other_id in conversations:
            continue
        other_user = message.recipient if message.user_id == current_user_id else message.sender
        if other_user is None:
            other_user = user_cache.get(other_id)
            if other_user is None:
                other_user = User.query.get(other_id)
                user_cache[other_id] = other_user
        if not other_user:
            continue
        conversations[other_id] = {
            "id": other_user.id,
            "name": other_user.username,
            "display_name": other_user.username,
            "type": "direct",
            "last_message": message.text,
            "last_timestamp": message.timestamp.isoformat() if message.timestamp else None
        }

    return jsonify({"conversations": list(conversations.values())})


@app.route("/chat/conversation/<int:partner_id>/messages")
@login_required
def conversation_messages(partner_id):
    """Return the message history for a conversation."""

    current_user_id = session["user_id"]
    partner = User.query.get_or_404(partner_id)

    messages = Message.query.filter(
        ((Message.user_id == current_user_id) & (Message.recipient_id == partner_id)) |
        ((Message.user_id == partner_id) & (Message.recipient_id == current_user_id))
    ).order_by(Message.timestamp.asc()).all()

    serialized = []
    for message in messages:
        serialized.append({
            "id": message.id,
            "text": message.text,
            "timestamp": message.timestamp.isoformat() if message.timestamp else None,
            "sender": {
                "id": message.user_id,
                "username": message.sender.username if message.sender else None
            },
            "recipient": {
                "id": message.recipient_id,
                "username": message.recipient.username if message.recipient else None
            }
        })

    return jsonify({
        "conversation": {
            "id": partner.id,
            "name": partner.username,
            "display_name": partner.username,
            "type": "direct"
        },
        "messages": serialized
    })


# verify async mode
print(f"SocketIO async mode: {socketio.async_mode}")


if __name__ == "__main__":
    socketio.run(app, debug=True)<|MERGE_RESOLUTION|>--- conflicted
+++ resolved
@@ -550,22 +550,6 @@
 @app.route("/chat")
 @login_required
 def chat():
-<<<<<<< HEAD
-    """
-    Renders the chat page and handles message retrieval.
-    LOGIN REQUIRED.
-    GET:
-        - Retrieves messages between the current user and a selected recipient.
-    Note:
-        - New messages are now handled by the websocket.
-    Returns:
-        - Renders the chat page with messages and recipient details.
-    """
-
-    recipient_id = request.args.get("recipient_id", type=int)
-    recipient = User.query.get(recipient_id) if recipient_id else None
-
-=======
     """Render the chat page with direct or group conversations."""
 
     purge_expired_groups()
@@ -634,13 +618,10 @@
             .all()
         )
 
->>>>>>> 00d29294
     return render_template(
         "chat.html",
         recipient=recipient,
-<<<<<<< HEAD
         recipient_id=recipient_id
-=======
         recipient_id=recipient_id,
         group=group,
         group_messages=group_messages,
@@ -648,7 +629,6 @@
         hubs=active_hubs,
         translated_captions=translated_captions,
         call_identifier=call_identifier,
->>>>>>> 00d29294
     )
 
 
@@ -657,15 +637,12 @@
 def chat_start():
     """Handle starting a chat with a new user. Login required."""
 
-<<<<<<< HEAD
     payload = request.get_json(silent=True)
     if payload:
         username = (payload.get("username") or "").strip()
     else:
         username = (request.form.get("username") or "").strip()
-=======
     username = request.form.get("username", "").strip()
->>>>>>> 00d29294
 
     if not username:
         message = "Recipient username is required!"
@@ -689,7 +666,6 @@
         flash(message)
         return redirect(url_for("chat"))
 
-<<<<<<< HEAD
     if payload is not None:
         return jsonify({
             "conversation": {
@@ -700,8 +676,6 @@
             }
         }), 201
 
-=======
->>>>>>> 00d29294
     return redirect(url_for("chat", recipient_id=recipient.id))
 
 
@@ -710,13 +684,11 @@
 def user_list():
     """Return the list of users the current user chatted with."""
 
-<<<<<<< HEAD
     # Create a list of dictionaries containing user id and username
     users = [{'id': user.id, 'username': user.username} for user, _ in recent_users]
 
     # Return the list of users as a JSON response
     return jsonify({'users': users})
-=======
     recent_users = (
         db.session.query(User, func.max(Message.timestamp).label("last_message_time"))
         .join(Message, (Message.user_id == User.id) | (Message.recipient_id == User.id))
@@ -1003,7 +975,6 @@
         hubs=hubs,
         moderators=moderators,
     )
->>>>>>> 00d29294
 
 
 @app.route("/chat/open-conversations")
