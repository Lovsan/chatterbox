--- conflicted
+++ resolved
@@ -105,33 +105,6 @@
                         <span class="badge text-bg-warning text-dark" id="progress-badge">{{ current_user_profile.badge if current_user_profile else 'Newcomer' }}</span>
                     </div>
                 </div>
-<<<<<<< HEAD
-                <div class="call-toolbar mb-3">
-                    <div class="btn-group" role="group" aria-label="Call controls">
-                        <button type="button"
-                                class="btn btn-outline-success call-action"
-                                id="call-start-btn"
-                                data-recipient="{{ recipient.username }}">
-                            Call
-                        </button>
-                        <button type="button"
-                                class="btn btn-outline-primary call-action d-none"
-                                id="call-accept-btn">
-                            Accept
-                        </button>
-                        <button type="button"
-                                class="btn btn-outline-danger call-action d-none"
-                                id="call-hangup-btn">
-                            Hang Up
-                        </button>
-                    </div>
-                    <div class="call-status-banner" id="call-status-banner" hidden></div>
-                </div>
-                <div class="call-video-wrapper d-none" id="call-video-container">
-                    <div class="call-video-grid">
-                        <video id="local-video" autoplay muted playsinline class="call-video"></video>
-                        <video id="remote-video" autoplay playsinline class="call-video"></video>
-=======
                 <div class="card shadow-sm mb-3">
                     <div class="card-body">
                         <div class="d-flex flex-wrap justify-content-between align-items-center gap-2">
@@ -191,7 +164,6 @@
                                 {% endif %}
                             </div>
                         </div>
->>>>>>> e2f6d545
                     </div>
                 </div>
                 <div id="chat-box" class="chat-box flex-grow-1">
