--- conflicted
+++ resolved
@@ -9,12 +9,9 @@
         <div class="col-12 col-lg-4 col-xl-3 border-end">
             <h5>Direct Messages</h5>
 
-<<<<<<< HEAD
             <!-- Add new user -->
             <form id="start-chat-form" action="{{ url_for('chat_start') }}" method="post" class="mt-3 mb-3">
-=======
             <form action="{{ url_for('chat_start') }}" method="post" class="mt-3 mb-4">
->>>>>>> 00d29294
                 <div class="input-group">
                     <input type="text" name="username" class="form-control" placeholder="Enter username...">
                     <button type="submit" class="btn btn-primary">Start</button>
@@ -86,7 +83,6 @@
             {% endif %}
         </div>
 
-<<<<<<< HEAD
         <!-- Right column (chat)-->
         <div class="col-9" id="chat-app" data-current-user="{{ session['username'] }}"{% if recipient %} data-initial-recipient-id="{{ recipient.id }}" data-initial-recipient-username="{{ recipient.username }}"{% endif %}>
             <div class="d-flex justify-content-between align-items-center mb-3">
@@ -96,7 +92,6 @@
             <div class="tab-content border border-top-0 rounded-bottom p-3" id="chat-tab-content">
                 <div id="chat-empty-state" class="text-muted py-5">Select a conversation to get started.</div>
             </div>
-=======
         <!-- Right column: chat window -->
         <div class="col-12 col-lg-8 col-xl-9">
             {% if recipient %}
@@ -392,7 +387,6 @@
                 <p class="lead">Select a direct message or hidden group to begin chatting.</p>
             </div>
             {% endif %}
->>>>>>> 00d29294
         </div>
     </div>
 </div>
